--- conflicted
+++ resolved
@@ -25,17 +25,8 @@
     nix-systems-x86_64-linux.url = "github:nix-systems/x86_64-linux";
     nix-systems-aarch64-linux.url = "github:nix-systems/aarch64-linux";
 
-<<<<<<< HEAD
-    # TODO: Use upstream after https://github.com/NixOS/nix/pull/8892
-    # Note: This version of nix is only used to run `nix flake show` in omnix-cli
-    # Also note: shivaraj-bh fork of nix is used to fix x86_64-darwin build
-    # and to support value as a filed in leaf node (see https://github.com/shivaraj-bh/nix/commit/1d23c1e871981f5666a12c4409bd0574fc1e1e02)
-    nix.url = "github:shivaraj-bh/nix/flake-schemas";
-    nix.inputs.flake-parts.follows = "flake-parts";
-=======
     inspect.url = "github:juspay/inspect/inventory-for-systems";
     inspect.flake = false;
->>>>>>> 9934e024
   };
 
   outputs = inputs:
