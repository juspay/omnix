{
  description = "WIP: nix-browser";
  inputs = {
    nixpkgs.url = "github:nixos/nixpkgs/nixpkgs-unstable";
    flake-parts.url = "github:hercules-ci/flake-parts";
    systems.url = "github:nix-systems/default";

    rust-overlay.url = "github:oxalica/rust-overlay";
    crane.url = "github:ipetkov/crane";
    crane.inputs.nixpkgs.follows = "nixpkgs";
    treefmt-nix.url = "github:numtide/treefmt-nix";
    treefmt-nix.inputs.nixpkgs.follows = "nixpkgs";
    process-compose-flake.url = "github:Platonic-Systems/process-compose-flake";
    cargo-doc-live.url = "github:srid/cargo-doc-live";

    leptos-fullstack.url = "github:srid/leptos-fullstack";
    leptos-fullstack.flake = false;
  };

  outputs = inputs:
    inputs.flake-parts.lib.mkFlake { inherit inputs; } {
      systems = import inputs.systems;
      imports = [
        inputs.treefmt-nix.flakeModule
        inputs.process-compose-flake.flakeModule
        inputs.cargo-doc-live.flakeModule
        (inputs.leptos-fullstack + /nix/flake-module.nix)
        ./e2e-playwright/flake-module.nix
      ];
      perSystem = { config, self', pkgs, lib, system, ... }: {
        _module.args.pkgs = import inputs.nixpkgs {
          inherit system;
          overlays = [
            inputs.rust-overlay.overlays.default
          ];
        };

        # Add your auto-formatters here.
        # cf. https://numtide.github.io/treefmt/
        treefmt.config = {
          projectRootFile = "flake.nix";
          programs = {
            nixpkgs-fmt.enable = true;
            rustfmt.enable = true;
            leptosfmt.enable = true;
          };
        };

<<<<<<< HEAD
        leptos-fullstack.overrideCraneArgs = oa: {
          SSL_CERT_FILE = "${pkgs.cacert}/etc/ssl/certs/ca-bundle.crt";
          nativeBuildInputs = (oa.nativeBuildInputs or [ ]) ++ [
            pkgs.nix # cargo tests need nix
          ];
          # Disable tests on macOS for https://github.com/garnix-io/issues/issues/69
          # If/when we move to Jenkins, this won't be necessary.
          doCheck = !pkgs.stdenv.isDarwin;
          meta.description = "WIP: nix-browser";
        };
=======
        leptos-fullstack.overrideCraneArgs = oa:
          let
            # 'cargo leptos test' doesn't run tests for all crates in the
            # workspace. We do it here.
            run-test = pkgs.writeShellApplication {
              name = "run-test";
              text = ''
                set -xe

                ${oa.cargoTestCommand}

                # Disable tests on macOS for https://github.com/garnix-io/issues/issues/69
                # If/when we move to Jenkins, this won't be necessary.
                ${if !pkgs.stdenv.isDarwin
                  then ''
                    # Run `cargo test` using the same settings as `cargo leptos test`
                    # In particular: target-dir and features
                    cargo test --target-dir=target/server --no-default-features --features=ssr
                    cargo test --target-dir=target/front --no-default-features --features=hydrate
                  ''
                  else ""
                }
              '';
            };
          in
          {
            nativeBuildInputs = (oa.nativeBuildInputs or [ ]) ++ [
              pkgs.nix # cargo tests need nix
            ];
            cargoTestCommand = lib.getExe run-test;
            meta.description = "WIP: nix-browser";
          };
>>>>>>> 7a292962

        packages.default = self'.packages.nix-browser;

        devShells.default = pkgs.mkShell ({
          inputsFrom = [
            config.treefmt.build.devShell
            self'.devShells.nix-browser
          ];
          packages = with pkgs; [
            just
            nixci
            cargo-watch
            cargo-expand
            config.process-compose.cargo-doc-live.outputs.package
          ];
          shellHook = ''
            echo
            echo "🍎🍎 Run 'just <recipe>' to get started"
            just
          '';
        });
      };
    };
}<|MERGE_RESOLUTION|>--- conflicted
+++ resolved
@@ -46,18 +46,6 @@
           };
         };
 
-<<<<<<< HEAD
-        leptos-fullstack.overrideCraneArgs = oa: {
-          SSL_CERT_FILE = "${pkgs.cacert}/etc/ssl/certs/ca-bundle.crt";
-          nativeBuildInputs = (oa.nativeBuildInputs or [ ]) ++ [
-            pkgs.nix # cargo tests need nix
-          ];
-          # Disable tests on macOS for https://github.com/garnix-io/issues/issues/69
-          # If/when we move to Jenkins, this won't be necessary.
-          doCheck = !pkgs.stdenv.isDarwin;
-          meta.description = "WIP: nix-browser";
-        };
-=======
         leptos-fullstack.overrideCraneArgs = oa:
           let
             # 'cargo leptos test' doesn't run tests for all crates in the
@@ -90,7 +78,6 @@
             cargoTestCommand = lib.getExe run-test;
             meta.description = "WIP: nix-browser";
           };
->>>>>>> 7a292962
 
         packages.default = self'.packages.nix-browser;
 
