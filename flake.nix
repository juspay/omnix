--- conflicted
+++ resolved
@@ -52,11 +52,7 @@
           # Disable tests on macOS for https://github.com/garnix-io/issues/issues/69
           # If/when we move to Jenkins, this won't be necessary.
           doCheck = !pkgs.stdenv.isDarwin;
-<<<<<<< HEAD
-          meta.description = "A browser for Nix flakes";
-=======
           meta.description = "WIP: nix-browser";
->>>>>>> bb43dac0
         };
 
         packages.default = self'.packages.nix-browser;
