export NIX_BROWSER_NO_OPEN := "true"

default:
    @just --list 

# Auto-format the source tree
fmt:
    treefmt

alias f := fmt

# Run the project locally
watch $RUST_BACKTRACE="1":
    cargo leptos watch

alias w := watch

# Run tests (backend & frontend)
test:
<<<<<<< HEAD
    cargo-test

# Run tests (e2e-playwright)
e2e-playwright-test:
    nix run .#e2e-playwright-test
=======
    cargo test
    cargo leptos test
>>>>>>> 7a292962

# Run docs server (live reloading)
doc:
    cargo-doc-live

# Run CI locally
ci:
    nixci<|MERGE_RESOLUTION|>--- conflicted
+++ resolved
@@ -17,16 +17,12 @@
 
 # Run tests (backend & frontend)
 test:
-<<<<<<< HEAD
-    cargo-test
+    cargo test
+    cargo leptos test
 
 # Run tests (e2e-playwright)
 e2e-playwright-test:
     nix run .#e2e-playwright-test
-=======
-    cargo test
-    cargo leptos test
->>>>>>> 7a292962
 
 # Run docs server (live reloading)
 doc:
