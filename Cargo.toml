--- conflicted
+++ resolved
@@ -26,11 +26,8 @@
 leptos_meta = { version = "0.4" }
 leptos_router = { version = "0.4" }
 log = "0.4"
-<<<<<<< HEAD
 regex = "1.9.3"
-=======
 open = { version = "5.0", optional = true }
->>>>>>> c94a6fff
 serde = { version = "1.0", features = ["derive"] }
 serde_json = "1.0"
 thiserror = "1.0"
