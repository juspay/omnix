--- conflicted
+++ resolved
@@ -216,79 +216,11 @@
     },
     "nixpkgs": {
       "locked": {
-<<<<<<< HEAD
-        "lastModified": 1717432640,
-        "narHash": "sha256-+f9c4/ZX5MWDOuB1rKoWj+lBNm0z0rs4CK47HBLxy1o=",
-        "owner": "NixOS",
-        "repo": "nixpkgs",
-        "rev": "88269ab3044128b7c2f4c7d68448b2fb50456870",
-=======
         "lastModified": 1722415718,
         "narHash": "sha256-5US0/pgxbMksF92k1+eOa8arJTJiPvsdZj9Dl+vJkM4=",
         "owner": "nixos",
         "repo": "nixpkgs",
         "rev": "c3392ad349a5227f4a3464dce87bcc5046692fce",
->>>>>>> 88fd9b0f
-        "type": "github"
-      },
-      "original": {
-        "owner": "NixOS",
-        "ref": "release-24.05",
-        "repo": "nixpkgs",
-        "type": "github"
-      }
-    },
-    "nixpkgs-23-11": {
-      "locked": {
-        "lastModified": 1717159533,
-        "narHash": "sha256-oamiKNfr2MS6yH64rUn99mIZjc45nGJlj9eGth/3Xuw=",
-        "owner": "NixOS",
-        "repo": "nixpkgs",
-        "rev": "a62e6edd6d5e1fa0329b8653c801147986f8d446",
-        "type": "github"
-      },
-      "original": {
-        "owner": "NixOS",
-        "repo": "nixpkgs",
-        "rev": "a62e6edd6d5e1fa0329b8653c801147986f8d446",
-        "type": "github"
-      }
-    },
-    "nixpkgs-lib": {
-      "locked": {
-        "lastModified": 1719876945,
-        "narHash": "sha256-Fm2rDDs86sHy0/1jxTOKB1118Q0O3Uc7EC0iXvXKpbI=",
-        "type": "tarball",
-        "url": "https://github.com/NixOS/nixpkgs/archive/5daf0514482af3f97abaefc78a6606365c9108e2.tar.gz"
-      },
-      "original": {
-        "type": "tarball",
-        "url": "https://github.com/NixOS/nixpkgs/archive/5daf0514482af3f97abaefc78a6606365c9108e2.tar.gz"
-      }
-    },
-    "nixpkgs-regression": {
-      "locked": {
-        "lastModified": 1643052045,
-        "narHash": "sha256-uGJ0VXIhWKGXxkeNnq4TvV3CIOkUJ3PAoLZ3HMzNVMw=",
-        "owner": "NixOS",
-        "repo": "nixpkgs",
-        "rev": "215d4d0fd80ca5163643b03a33fde804a29cc1e2",
-        "type": "github"
-      },
-      "original": {
-        "owner": "NixOS",
-        "repo": "nixpkgs",
-        "rev": "215d4d0fd80ca5163643b03a33fde804a29cc1e2",
-        "type": "github"
-      }
-    },
-    "nixpkgs_2": {
-      "locked": {
-        "lastModified": 1720087678,
-        "narHash": "sha256-uOhYJU3ldDKXYV+mFaXcPtyjq/UIMh/6SCuoVNU9rxM=",
-        "owner": "nixos",
-        "repo": "nixpkgs",
-        "rev": "1afc5440469f94e7ed26e8648820971b102afdc3",
         "type": "github"
       },
       "original": {
