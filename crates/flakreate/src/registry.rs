--- conflicted
+++ resolved
@@ -1,5 +1,6 @@
 use std::{collections::BTreeMap, path::PathBuf};
 
+use clap::Parser;
 use glob::{Pattern, PatternError};
 use inquire::Select;
 use nix_rs::{
@@ -8,19 +9,12 @@
 };
 use thiserror::Error;
 
-<<<<<<< HEAD
-use crate::flake_template::{self, template::FlakeTemplate};
-use clap::Parser;
-
-#[derive(Parser)]
-pub struct FlakeTemplateRegistry {
-    #[arg(value_hint = clap::ValueHint::AnyPath)]
-=======
 use crate::flake_template::{config::FlakeTemplateConfig, template::FlakeTemplate};
 
 /// A [FlakeUrl] reference to a [TemplateRegistry]
+#[derive(Parser)]
 pub struct TemplateRegistryRef {
->>>>>>> 9520311f
+    #[arg(value_hint = clap::ValueHint::AnyPath)]
     pub flake_url: FlakeUrl,
     /// A filter to apply to the templates. Unmatched templates will be ignored.
     pub filter: Option<Pattern>,
