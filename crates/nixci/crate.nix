{ flake
, pkgs
, lib
, ...
}:

let
  inherit (flake) inputs;
in
{
  autoWire = true;
  crane = {
    args = {
      nativeBuildInputs = with pkgs; with pkgs.apple_sdk_frameworks; lib.optionals stdenv.isDarwin [
        Security
        SystemConfiguration
      ] ++ [
        libiconv
        pkg-config
      ];
      buildInputs = lib.optionals pkgs.stdenv.isDarwin
        (
          with pkgs.apple_sdk_frameworks; [
            IOKit
            CoreFoundation
          ]
        ) ++ lib.optionals pkgs.stdenv.isLinux [
        pkgs.openssl
      ];
      # Disable tests due to sandboxing issues; we run them on CI
      # instead.
      doCheck = false;
      DEVOUR_FLAKE = inputs.devour-flake;
<<<<<<< HEAD
      OMNIX_SOURCE = inputs.self;
=======
      NIX_FLAKE_SCHEMAS_BIN = lib.getExe pkgs.nix-flake-schemas;
      DEFAULT_FLAKE_SCHEMAS = inputs.flake-schemas;
>>>>>>> 9d46f811
    };
  };
}<|MERGE_RESOLUTION|>--- conflicted
+++ resolved
@@ -31,12 +31,9 @@
       # instead.
       doCheck = false;
       DEVOUR_FLAKE = inputs.devour-flake;
-<<<<<<< HEAD
       OMNIX_SOURCE = inputs.self;
-=======
       NIX_FLAKE_SCHEMAS_BIN = lib.getExe pkgs.nix-flake-schemas;
       DEFAULT_FLAKE_SCHEMAS = inputs.flake-schemas;
->>>>>>> 9d46f811
     };
   };
 }