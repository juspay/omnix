pub mod command;
pub mod config;
pub mod flake_ref;
pub mod github;
pub mod nix;
<<<<<<< HEAD

use anyhow::Context;
use clap::CommandFactory;
use clap_complete::generate;
use std::io;
use std::{collections::HashSet, path::PathBuf};

use cli::{BuildConfig, CliArgs, Command};
use colored::Colorize;
use nix::{
    devour_flake::DevourFlakeOutput,
    nix_store::{DrvOut, NixStoreCmd, StorePath},
};
use nix_health::{traits::Checkable, NixHealth};
use nix_rs::{command::NixCmd, config::NixConfig, flake::url::FlakeUrl, info::NixInfo};
use tracing::instrument;

/// We expect this environment to be set in Nix build and shell.
pub const OMNIX_SOURCE: &str = env!("OMNIX_SOURCE");

/// Run nixci on the given [CliArgs], returning the built outputs in sorted order.
#[instrument(name = "nixci", skip(command))]
pub async fn nixci(
    nixcmd: &NixCmd,
    command: &Command,
    verbose: bool,
) -> anyhow::Result<Vec<StorePath>> {
    match command {
        cli::Command::Build(build_cfg) => {
            let cfg = cli::Command::get_config(nixcmd, &build_cfg.flake_ref).await?;
            let nix_config = NixConfig::get().await.as_ref()?;
            let nix_info = NixInfo::new(nix_config.clone())
                .await
                .with_context(|| "Unable to gather nix info")?;
            match &build_cfg.on {
                Some(host) => remote_build(nixcmd, verbose, &build_cfg, &cfg, host).await,
                None => {
                    // First, run the necessary health checks
                    check_nix_version(&cfg.flake_url, &nix_info).await?;
                    // Then, do the build
                    nixci_build(nixcmd, verbose, build_cfg, &cfg, &nix_info.nix_config).await
                }
            }
        }
        cli::Command::DumpGithubActionsMatrix {
            systems, flake_ref, ..
        } => {
            let cfg = cli::Command::get_config(nixcmd, flake_ref).await?;
            let matrix = github::matrix::GitHubMatrix::from(systems.clone(), &cfg.subflakes);
            println!("{}", serde_json::to_string(&matrix)?);
            Ok(vec![])
        }
        cli::Command::Completion { shell } => {
            let mut cli = CliArgs::command();
            let name = cli.get_name().to_string();
            generate(*shell, &mut cli, name, &mut io::stdout());
            Ok(vec![])
        }
    }
}

async fn remote_build(
    cmd: &NixCmd,
    _verbose: bool,
    build_cfg: &BuildConfig,
    cfg: &config::Config,
    host: &String,
) -> anyhow::Result<Vec<StorePath>> {
    let flake_url = match cfg.flake_url.0.as_str() {
        "." => {
            let metadata = nix_rs::flake::metadata::from_nix(cmd, &cfg.flake_url.0).await?;
            metadata.path
        }
        ".#default" => {
            let metadata = nix_rs::flake::metadata::from_nix(cmd, &".").await?;
            metadata.path
        }
        _ => {
            let metadata = nix_rs::flake::metadata::from_nix(cmd, &cfg.flake_url.0).await?;
            metadata.path
        }
    };

    let omnix_source = PathBuf::from(OMNIX_SOURCE);

    let args = vec![&omnix_source, &flake_url];

    nix_rs::copy::from_nix(cmd, &host, args).await?;

    let result = nix::ssh::nix_run_on_ssh(
        &build_cfg,
        &host,
        &omnix_source,
        flake_url,
        cfg.selected_subflake.clone(),
    )
    .await?;

    Ok(result)
}

async fn nixci_build(
    cmd: &NixCmd,
    verbose: bool,
    build_cfg: &BuildConfig,
    cfg: &config::Config,
    nix_config: &NixConfig,
) -> anyhow::Result<Vec<StorePath>> {
    let mut all_outs = HashSet::new();

    let all_devour_flake_outs = nixci_subflakes(cmd, verbose, build_cfg, cfg, nix_config).await?;

    if build_cfg.print_all_dependencies {
        let all_deps = NixStoreCmd
            .fetch_all_deps(all_devour_flake_outs.into_iter().collect())
            .await?;
        all_outs.extend(all_deps.into_iter());
    } else {
        let store_paths: HashSet<StorePath> = all_devour_flake_outs
            .into_iter()
            .map(DrvOut::as_store_path)
            .collect();
        all_outs.extend(store_paths);
    }

    for out in &all_outs {
        println!("{}", out);
    }

    Ok(all_outs.into_iter().collect())
}

async fn nixci_subflakes(
    cmd: &NixCmd,
    verbose: bool,
    build_cfg: &BuildConfig,
    cfg: &config::Config,
    nix_config: &NixConfig,
) -> anyhow::Result<HashSet<DrvOut>> {
    let mut result = HashSet::new();
    let systems = build_cfg.get_systems(cmd, nix_config).await?;

    for (subflake_name, subflake) in &cfg.subflakes.0 {
        let name = format!("{}.{}", cfg.name, subflake_name).italic();
        if cfg
            .selected_subflake
            .as_ref()
            .is_some_and(|s| s != subflake_name)
        {
            tracing::info!("🍊 {} {}", name, "skipped (deselected out)".dimmed());
            continue;
        }
        tracing::info!("🍎 {}", name);
        if subflake.can_build_on(&systems) {
            let outs = nixci_subflake(
                cmd,
                verbose,
                build_cfg,
                &cfg.flake_url,
                subflake_name,
                subflake,
            )
            .await?;
            result.extend(outs.0);
        } else {
            tracing::info!(
                "🍊 {} {}",
                name,
                "skipped (cannot build on this system)".dimmed()
            );
        }
    }

    Ok(result)
}

#[instrument(skip(build_cfg, url))]
async fn nixci_subflake(
    cmd: &NixCmd,
    verbose: bool,
    build_cfg: &BuildConfig,
    url: &FlakeUrl,
    subflake_name: &str,
    subflake: &config::SubFlakish,
) -> anyhow::Result<DevourFlakeOutput> {
    if subflake.override_inputs.is_empty() {
        nix::lock::nix_flake_lock_check(cmd, &url.sub_flake_url(subflake.dir.clone())).await?;
    }

    let nix_args = subflake.nix_build_args_for_flake(build_cfg, url);
    let outs = nix::devour_flake::devour_flake(cmd, verbose, nix_args).await?;
    Ok(outs)
}

pub async fn check_nix_version(flake_url: &FlakeUrl, nix_info: &NixInfo) -> anyhow::Result<()> {
    let nix_health = NixHealth::from_flake(flake_url).await?;
    let checks = nix_health.nix_version.check(nix_info, Some(flake_url));
    let exit_code = NixHealth::print_report_returning_exit_code(&checks);

    if exit_code != 0 {
        std::process::exit(exit_code);
    }
    Ok(())
}
=======
pub mod step;
>>>>>>> 4435d475
<|MERGE_RESOLUTION|>--- conflicted
+++ resolved
@@ -3,211 +3,4 @@
 pub mod flake_ref;
 pub mod github;
 pub mod nix;
-<<<<<<< HEAD
-
-use anyhow::Context;
-use clap::CommandFactory;
-use clap_complete::generate;
-use std::io;
-use std::{collections::HashSet, path::PathBuf};
-
-use cli::{BuildConfig, CliArgs, Command};
-use colored::Colorize;
-use nix::{
-    devour_flake::DevourFlakeOutput,
-    nix_store::{DrvOut, NixStoreCmd, StorePath},
-};
-use nix_health::{traits::Checkable, NixHealth};
-use nix_rs::{command::NixCmd, config::NixConfig, flake::url::FlakeUrl, info::NixInfo};
-use tracing::instrument;
-
-/// We expect this environment to be set in Nix build and shell.
-pub const OMNIX_SOURCE: &str = env!("OMNIX_SOURCE");
-
-/// Run nixci on the given [CliArgs], returning the built outputs in sorted order.
-#[instrument(name = "nixci", skip(command))]
-pub async fn nixci(
-    nixcmd: &NixCmd,
-    command: &Command,
-    verbose: bool,
-) -> anyhow::Result<Vec<StorePath>> {
-    match command {
-        cli::Command::Build(build_cfg) => {
-            let cfg = cli::Command::get_config(nixcmd, &build_cfg.flake_ref).await?;
-            let nix_config = NixConfig::get().await.as_ref()?;
-            let nix_info = NixInfo::new(nix_config.clone())
-                .await
-                .with_context(|| "Unable to gather nix info")?;
-            match &build_cfg.on {
-                Some(host) => remote_build(nixcmd, verbose, &build_cfg, &cfg, host).await,
-                None => {
-                    // First, run the necessary health checks
-                    check_nix_version(&cfg.flake_url, &nix_info).await?;
-                    // Then, do the build
-                    nixci_build(nixcmd, verbose, build_cfg, &cfg, &nix_info.nix_config).await
-                }
-            }
-        }
-        cli::Command::DumpGithubActionsMatrix {
-            systems, flake_ref, ..
-        } => {
-            let cfg = cli::Command::get_config(nixcmd, flake_ref).await?;
-            let matrix = github::matrix::GitHubMatrix::from(systems.clone(), &cfg.subflakes);
-            println!("{}", serde_json::to_string(&matrix)?);
-            Ok(vec![])
-        }
-        cli::Command::Completion { shell } => {
-            let mut cli = CliArgs::command();
-            let name = cli.get_name().to_string();
-            generate(*shell, &mut cli, name, &mut io::stdout());
-            Ok(vec![])
-        }
-    }
-}
-
-async fn remote_build(
-    cmd: &NixCmd,
-    _verbose: bool,
-    build_cfg: &BuildConfig,
-    cfg: &config::Config,
-    host: &String,
-) -> anyhow::Result<Vec<StorePath>> {
-    let flake_url = match cfg.flake_url.0.as_str() {
-        "." => {
-            let metadata = nix_rs::flake::metadata::from_nix(cmd, &cfg.flake_url.0).await?;
-            metadata.path
-        }
-        ".#default" => {
-            let metadata = nix_rs::flake::metadata::from_nix(cmd, &".").await?;
-            metadata.path
-        }
-        _ => {
-            let metadata = nix_rs::flake::metadata::from_nix(cmd, &cfg.flake_url.0).await?;
-            metadata.path
-        }
-    };
-
-    let omnix_source = PathBuf::from(OMNIX_SOURCE);
-
-    let args = vec![&omnix_source, &flake_url];
-
-    nix_rs::copy::from_nix(cmd, &host, args).await?;
-
-    let result = nix::ssh::nix_run_on_ssh(
-        &build_cfg,
-        &host,
-        &omnix_source,
-        flake_url,
-        cfg.selected_subflake.clone(),
-    )
-    .await?;
-
-    Ok(result)
-}
-
-async fn nixci_build(
-    cmd: &NixCmd,
-    verbose: bool,
-    build_cfg: &BuildConfig,
-    cfg: &config::Config,
-    nix_config: &NixConfig,
-) -> anyhow::Result<Vec<StorePath>> {
-    let mut all_outs = HashSet::new();
-
-    let all_devour_flake_outs = nixci_subflakes(cmd, verbose, build_cfg, cfg, nix_config).await?;
-
-    if build_cfg.print_all_dependencies {
-        let all_deps = NixStoreCmd
-            .fetch_all_deps(all_devour_flake_outs.into_iter().collect())
-            .await?;
-        all_outs.extend(all_deps.into_iter());
-    } else {
-        let store_paths: HashSet<StorePath> = all_devour_flake_outs
-            .into_iter()
-            .map(DrvOut::as_store_path)
-            .collect();
-        all_outs.extend(store_paths);
-    }
-
-    for out in &all_outs {
-        println!("{}", out);
-    }
-
-    Ok(all_outs.into_iter().collect())
-}
-
-async fn nixci_subflakes(
-    cmd: &NixCmd,
-    verbose: bool,
-    build_cfg: &BuildConfig,
-    cfg: &config::Config,
-    nix_config: &NixConfig,
-) -> anyhow::Result<HashSet<DrvOut>> {
-    let mut result = HashSet::new();
-    let systems = build_cfg.get_systems(cmd, nix_config).await?;
-
-    for (subflake_name, subflake) in &cfg.subflakes.0 {
-        let name = format!("{}.{}", cfg.name, subflake_name).italic();
-        if cfg
-            .selected_subflake
-            .as_ref()
-            .is_some_and(|s| s != subflake_name)
-        {
-            tracing::info!("🍊 {} {}", name, "skipped (deselected out)".dimmed());
-            continue;
-        }
-        tracing::info!("🍎 {}", name);
-        if subflake.can_build_on(&systems) {
-            let outs = nixci_subflake(
-                cmd,
-                verbose,
-                build_cfg,
-                &cfg.flake_url,
-                subflake_name,
-                subflake,
-            )
-            .await?;
-            result.extend(outs.0);
-        } else {
-            tracing::info!(
-                "🍊 {} {}",
-                name,
-                "skipped (cannot build on this system)".dimmed()
-            );
-        }
-    }
-
-    Ok(result)
-}
-
-#[instrument(skip(build_cfg, url))]
-async fn nixci_subflake(
-    cmd: &NixCmd,
-    verbose: bool,
-    build_cfg: &BuildConfig,
-    url: &FlakeUrl,
-    subflake_name: &str,
-    subflake: &config::SubFlakish,
-) -> anyhow::Result<DevourFlakeOutput> {
-    if subflake.override_inputs.is_empty() {
-        nix::lock::nix_flake_lock_check(cmd, &url.sub_flake_url(subflake.dir.clone())).await?;
-    }
-
-    let nix_args = subflake.nix_build_args_for_flake(build_cfg, url);
-    let outs = nix::devour_flake::devour_flake(cmd, verbose, nix_args).await?;
-    Ok(outs)
-}
-
-pub async fn check_nix_version(flake_url: &FlakeUrl, nix_info: &NixInfo) -> anyhow::Result<()> {
-    let nix_health = NixHealth::from_flake(flake_url).await?;
-    let checks = nix_health.nix_version.check(nix_info, Some(flake_url));
-    let exit_code = NixHealth::print_report_returning_exit_code(&checks);
-
-    if exit_code != 0 {
-        std::process::exit(exit_code);
-    }
-    Ok(())
-}
-=======
-pub mod step;
->>>>>>> 4435d475
+pub mod step;