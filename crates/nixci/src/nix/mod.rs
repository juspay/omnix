pub mod devour_flake;
pub mod lock;
<<<<<<< HEAD
pub mod nix_store;
pub mod ssh;
=======
>>>>>>> 4435d475
pub mod system_list;<|MERGE_RESOLUTION|>--- conflicted
+++ resolved
@@ -1,8 +1,3 @@
 pub mod devour_flake;
 pub mod lock;
-<<<<<<< HEAD
-pub mod nix_store;
-pub mod ssh;
-=======
->>>>>>> 4435d475
 pub mod system_list;