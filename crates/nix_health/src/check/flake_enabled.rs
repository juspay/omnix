<<<<<<< HEAD
use nix_rs::{config::ConfigVal, info, system};
=======
use std::fmt::Display;

use nix_rs::{config::ConfigVal, info};
>>>>>>> 2aeaa814
use serde::{Deserialize, Serialize};

use crate::{
    report::{Report, WithDetails},
    traits::Check,
};

/// Check that [nix_rs::config::NixConfig::experimental_features] is set to a good value.
#[derive(Debug, Serialize, Deserialize, Clone)]
pub struct FlakeEnabled(pub ConfigVal<Vec<String>>);

impl Check for FlakeEnabled {
    fn check(nix_info: &info::NixInfo, _sys_info: &system::SysInfo) -> Self {
        FlakeEnabled(nix_info.nix_config.experimental_features.clone())
    }
    fn name(&self) -> &'static str {
        "Flakes Enabled"
    }
    fn report(&self) -> Report<WithDetails> {
        let val = &self.0.value;
        if val.contains(&"flakes".to_string()) && val.contains(&"nix-command".to_string()) {
            Report::Green
        } else {
            Report::Red(WithDetails {
                msg: "Nix flakes are not enabled".into(),
                suggestion: "See https://nixos.wiki/wiki/Flakes#Enable_flakes".into(),
            })
        }
    }
}

impl Display for FlakeEnabled {
    fn fmt(&self, f: &mut std::fmt::Formatter<'_>) -> std::fmt::Result {
        write!(f, "experimental-features = {}", self.0.value.join(" "))
    }
}<|MERGE_RESOLUTION|>--- conflicted
+++ resolved
@@ -1,10 +1,7 @@
-<<<<<<< HEAD
 use nix_rs::{config::ConfigVal, info, system};
-=======
+
 use std::fmt::Display;
 
-use nix_rs::{config::ConfigVal, info};
->>>>>>> 2aeaa814
 use serde::{Deserialize, Serialize};
 
 use crate::{
