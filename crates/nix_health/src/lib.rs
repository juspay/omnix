#![feature(associated_type_defaults)]
//! Health checks for the user's Nix install

pub mod check;
pub mod report;
pub mod traits;

use nix_rs::{env, info};
use serde::{Deserialize, Serialize};

use self::check::{
    caches::Caches, flake_enabled::FlakeEnabled, max_jobs::MaxJobs, min_nix_version::MinNixVersion,
    rosetta::Rosetta, trusted_users::TrustedUsers,
};
use self::traits::*;

/// Nix Health check information for user's install
///
/// Each field represents an individual check which satisfies the [Checkable] trait.
#[derive(Debug, Default, Serialize, Deserialize, Clone)]
#[serde(rename_all = "kebab-case")]
pub struct NixHealth {
    #[serde(default)]
    pub max_jobs: MaxJobs,
    #[serde(default)]
    pub caches: Caches,
    #[serde(default)]
    pub flake_enabled: FlakeEnabled,
    #[serde(default)]
    pub nix_version: MinNixVersion,
    #[serde(default)]
    pub trusted_users: TrustedUsers,
    #[serde(default)]
    pub rosetta: Rosetta,
}

impl<'a> IntoIterator for &'a NixHealth {
    type Item = &'a dyn Checkable;
    type IntoIter = std::vec::IntoIter<Self::Item>;

    /// Return an iterator to iterate on the fields of [NixHealth]
    fn into_iter(self) -> Self::IntoIter {
        let items: Vec<Self::Item> = vec![
<<<<<<< HEAD
            &self.rosetta,
            &self.min_nix_version,
=======
            &self.nix_version,
>>>>>>> ec4927ec
            &self.flake_enabled,
            &self.max_jobs,
            &self.caches,
            &self.trusted_users,
        ];
        items.into_iter()
    }
}

impl NixHealth {
    /// Create [NixHealth] using configuration from the given flake
    ///
    /// Fallback to using the default health check config if the flake doesn't
    /// override it.
    #[cfg(feature = "ssr")]
    pub async fn from_flake(
        url: nix_rs::flake::url::FlakeUrl,
    ) -> Result<Self, nix_rs::command::NixCmdError> {
        use nix_rs::flake::eval::nix_eval_attr_json;
        nix_eval_attr_json(url).await
    }

    /// Run all checks and collect the results
    pub fn run_checks(&self, nix_info: &info::NixInfo, nix_env: &env::NixEnv) -> Vec<Check> {
        self.into_iter()
            .flat_map(|c| c.check(nix_info, nix_env))
            .collect()
    }
}

#[cfg(test)]
mod tests {
    use crate::check::{caches::Caches, min_nix_version::MinNixVersion};

    #[test]
    fn test_json_deserialize_empty() {
        let json = r#"{}"#;
        let v: super::NixHealth = serde_json::from_str(json).unwrap();
        assert_eq!(v.nix_version, MinNixVersion::default());
        assert_eq!(v.caches, Caches::default());
        println!("{:?}", v);
    }

    #[test]
    fn test_json_deserialize_some() {
        let json = r#"{ "nix-version": { "min-required": "2.17.0" } }"#;
        let v: super::NixHealth = serde_json::from_str(json).unwrap();
        assert_eq!(v.nix_version.min_required.to_string(), "2.17.0");
        assert_eq!(v.caches, Caches::default());
    }
}<|MERGE_RESOLUTION|>--- conflicted
+++ resolved
@@ -41,12 +41,8 @@
     /// Return an iterator to iterate on the fields of [NixHealth]
     fn into_iter(self) -> Self::IntoIter {
         let items: Vec<Self::Item> = vec![
-<<<<<<< HEAD
             &self.rosetta,
-            &self.min_nix_version,
-=======
             &self.nix_version,
->>>>>>> ec4927ec
             &self.flake_enabled,
             &self.max_jobs,
             &self.caches,
