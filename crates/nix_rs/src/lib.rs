//! Rust crate to interact with Nix
//!
//! This crate exposes various types representing what nix command gives us,
//! along with a `from_nix` command to evaluate them.
pub mod command;
pub mod config;
<<<<<<< HEAD
pub mod copy;
=======
pub mod detsys_installer;
>>>>>>> 09ca705d
pub mod env;
pub mod flake;
pub mod info;
pub mod refs;
pub mod store;
pub mod version;<|MERGE_RESOLUTION|>--- conflicted
+++ resolved
@@ -4,11 +4,8 @@
 //! along with a `from_nix` command to evaluate them.
 pub mod command;
 pub mod config;
-<<<<<<< HEAD
 pub mod copy;
-=======
 pub mod detsys_installer;
->>>>>>> 09ca705d
 pub mod env;
 pub mod flake;
 pub mod info;
