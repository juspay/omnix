<<<<<<< HEAD
/// Store path management
use std::{
    fmt,
    path::{Path, PathBuf},
};
=======
//! Store path management
use std::{convert::Infallible, fmt, path::PathBuf, str::FromStr};

use serde_with::{DeserializeFromStr, SerializeDisplay};
>>>>>>> 9934e024

/// Represents a path in the Nix store, see: <https://zero-to-nix.com/concepts/nix-store#store-paths>
#[derive(
    Debug, Ord, PartialOrd, Eq, PartialEq, Clone, Hash, DeserializeFromStr, SerializeDisplay,
)]
pub enum StorePath {
    /// Derivation path (ends with `.drv`).
    Drv(PathBuf),
    /// Other paths in the Nix store, such as build outputs.
    /// This won't be a derivation path.
    Other(PathBuf),
}

impl FromStr for StorePath {
    type Err = Infallible;

    fn from_str(s: &str) -> Result<Self, Self::Err> {
        Ok(StorePath::new(PathBuf::from(s)))
    }
}

impl From<&StorePath> for PathBuf {
    fn from(sp: &StorePath) -> Self {
        sp.as_path().clone()
    }
}

impl AsRef<Path> for StorePath {
    fn as_ref(&self) -> &Path {
        self.as_path()
    }
}

impl StorePath {
    /// Create a new `StorePath` from the given path
    pub fn new(path: PathBuf) -> Self {
        if path.ends_with(".drv") {
            StorePath::Drv(path)
        } else {
            StorePath::Other(path)
        }
    }

    /// Drop store path type distinction, returning the inner path.
    pub fn as_path(&self) -> &PathBuf {
        match self {
            StorePath::Drv(p) => p,
            StorePath::Other(p) => p,
        }
    }
}

impl fmt::Display for StorePath {
    fn fmt(&self, f: &mut fmt::Formatter<'_>) -> fmt::Result {
        write!(f, "{}", self.as_path().display())
    }
}<|MERGE_RESOLUTION|>--- conflicted
+++ resolved
@@ -1,15 +1,12 @@
-<<<<<<< HEAD
-/// Store path management
+//! Store path management
 use std::{
+    convert::Infallible,
     fmt,
     path::{Path, PathBuf},
+    str::FromStr,
 };
-=======
-//! Store path management
-use std::{convert::Infallible, fmt, path::PathBuf, str::FromStr};
 
 use serde_with::{DeserializeFromStr, SerializeDisplay};
->>>>>>> 9934e024
 
 /// Represents a path in the Nix store, see: <https://zero-to-nix.com/concepts/nix-store#store-paths>
 #[derive(
