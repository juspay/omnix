//! Rust module for Nix flakes

pub mod command;
pub mod eval;
pub mod metadata;
pub mod outputs;
pub mod system;
pub mod url;

use serde::{Deserialize, Serialize};

use system::System;
use tracing::instrument;

use self::{outputs::FlakeOutputs, url::FlakeUrl};

use crate::{
    command::{NixCmd, NixCmdError},
    config::NixConfig,
};

/// All the information about a Nix flake
#[derive(Debug, Clone, PartialEq, Eq, Serialize, Deserialize)]
pub struct Flake {
    /// The flake url which this struct represents
    pub url: FlakeUrl,
    pub system: System,
    /// `nix flake show` output
    pub output: FlakeOutputs,
    // TODO: Add `nix flake metadata` info.
}

impl Flake {
    /// Get [Flake] info for the given flake url

    #[instrument(name = "flake", skip(nix_cmd))]
    pub async fn from_nix(
        nix_cmd: &NixCmd,
        nix_config: &NixConfig,
        url: FlakeUrl,
    ) -> Result<Flake, NixCmdError> {
<<<<<<< HEAD
        let output = FlakeOutputs::from_nix(nix_cmd, &url).await?;
=======
        let output = FlakeOutputs::from_nix(nix_cmd, &url, &nix_config.system.value).await?;
        let schema = FlakeSchema::from(&output, &nix_config.system.value);
>>>>>>> 7d511914
        Ok(Flake {
            url,
            system: nix_config.system.value.clone(),
            output,
        })
    }
}<|MERGE_RESOLUTION|>--- conflicted
+++ resolved
@@ -39,12 +39,7 @@
         nix_config: &NixConfig,
         url: FlakeUrl,
     ) -> Result<Flake, NixCmdError> {
-<<<<<<< HEAD
-        let output = FlakeOutputs::from_nix(nix_cmd, &url).await?;
-=======
         let output = FlakeOutputs::from_nix(nix_cmd, &url, &nix_config.system.value).await?;
-        let schema = FlakeSchema::from(&output, &nix_config.system.value);
->>>>>>> 7d511914
         Ok(Flake {
             url,
             system: nix_config.system.value.clone(),
