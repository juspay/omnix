{ flake
, pkgs
, lib
, rust-project
, ...
}:

let
  inherit (flake) inputs;
in
{
  crane = {
    args = {
      nativeBuildInputs = with pkgs; [
        nix # Tests need nix cli
      ];
      DEVOUR_FLAKE = inputs.devour-flake;
      DEFAULT_FLAKE_SCHEMAS = lib.cleanSourceWith {
        name = "flake-schemas";
        src = flake.inputs.self + /nix/flake-schemas;
      };
      NIX_FLAKE_SCHEMAS_BIN = lib.getExe pkgs.nix-flake-schemas;
<<<<<<< HEAD
      inherit (rust-project.crates."omnix-cli".crane.args)
        DEFAULT_FLAKE_SCHEMAS;
=======
>>>>>>> f97e191b
    };
  };
}<|MERGE_RESOLUTION|>--- conflicted
+++ resolved
@@ -20,11 +20,6 @@
         src = flake.inputs.self + /nix/flake-schemas;
       };
       NIX_FLAKE_SCHEMAS_BIN = lib.getExe pkgs.nix-flake-schemas;
-<<<<<<< HEAD
-      inherit (rust-project.crates."omnix-cli".crane.args)
-        DEFAULT_FLAKE_SCHEMAS;
-=======
->>>>>>> f97e191b
     };
   };
 }