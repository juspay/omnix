--- conflicted
+++ resolved
@@ -222,13 +222,7 @@
     }
 
     match outs {
-<<<<<<< HEAD
         FlakeOutputs::Val(v) => rsx! { ValView { val: v.clone() } },
-=======
-        FlakeOutputs::Leaf(l) => rsx! {
-            ValView { val: l.as_val().cloned().unwrap_or_default() }
-        },
->>>>>>> f97e191b
         FlakeOutputs::Attrset(v) => rsx! {
             ul { class: "list-disc",
                 for (k , v) in v.iter() {
