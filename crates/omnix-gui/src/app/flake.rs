--- conflicted
+++ resolved
@@ -182,13 +182,8 @@
 pub fn VecView(title: &'static str, list: Vec<(String, Leaf)>) -> Element {
     rsx! {
         div {
-<<<<<<< HEAD
-            SectionHeading { title: title, extra: list.len().to_string() }
-            VecBodyView { list: list }
-=======
             SectionHeading { title, extra: tree.len().to_string() }
             BtreeMapBodyView { tree }
->>>>>>> 7d511914
         }
     }
 }
