{ flake
, rust-project
, pkgs
, lib
, ...
}:

let
  inherit (flake) inputs;
  inherit (pkgs) stdenv pkgsStatic;
in
{
  autoWire = false;
  crane = {
    args = {
      nativeBuildInputs = with pkgs.apple_sdk_frameworks; lib.optionals stdenv.isDarwin [
        Security
        SystemConfiguration
      ] ++ [
        # Packages from `pkgsStatic` require cross-compilation support for the target platform,
        # which is not yet available for `x86_64-apple-darwin` in nixpkgs. Upon trying to evaluate
        # a static package for `x86_64-apple-darwin`, you may see an error like:
        #
        # > error: don't yet have a `targetPackages.darwin.LibsystemCross for x86_64-apple-darwin`
        (if (stdenv.isDarwin && stdenv.isAarch64) then pkgsStatic.libiconv else pkgs.libiconv)
        pkgs.pkg-config
      ];
      buildInputs = lib.optionals pkgs.stdenv.isDarwin
        (
          with pkgs.apple_sdk_frameworks; [
            IOKit
            CoreFoundation
          ]
        ) ++ lib.optionals pkgs.stdenv.isLinux [
        pkgsStatic.openssl
      ];
<<<<<<< HEAD
      DEVOUR_FLAKE = inputs.devour-flake;
      OMNIX_SOURCE = inputs.self;
=======
>>>>>>> 9d46f811
      OM_INIT_REGISTRY =
        lib.cleanSourceWith {
          name = "flakreate-registry";
          src = flake.inputs.self + /crates/flakreate/registry;
        };
      DEVOUR_FLAKE = inputs.devour-flake;
      NIX_FLAKE_SCHEMAS_BIN = lib.getExe pkgs.nix-flake-schemas;
      DEFAULT_FLAKE_SCHEMAS = inputs.flake-schemas;
      # Disable tests due to sandboxing issues; we run them on CI
      # instead.
      doCheck = false;
      meta = {
        description = "Command-line interface for Omnix";
        mainProgram = "om";
      };
      CARGO_BUILD_RUSTFLAGS = "-C target-feature=+crt-static";
    } //
    lib.optionalAttrs pkgs.stdenv.isLinux {
      CARGO_BUILD_TARGET = "x86_64-unknown-linux-musl";
    };
  };
}<|MERGE_RESOLUTION|>--- conflicted
+++ resolved
@@ -34,17 +34,13 @@
         ) ++ lib.optionals pkgs.stdenv.isLinux [
         pkgsStatic.openssl
       ];
-<<<<<<< HEAD
-      DEVOUR_FLAKE = inputs.devour-flake;
-      OMNIX_SOURCE = inputs.self;
-=======
->>>>>>> 9d46f811
       OM_INIT_REGISTRY =
         lib.cleanSourceWith {
           name = "flakreate-registry";
           src = flake.inputs.self + /crates/flakreate/registry;
         };
       DEVOUR_FLAKE = inputs.devour-flake;
+      OMNIX_SOURCE = inputs.self;
       NIX_FLAKE_SCHEMAS_BIN = lib.getExe pkgs.nix-flake-schemas;
       DEFAULT_FLAKE_SCHEMAS = inputs.flake-schemas;
       # Disable tests due to sandboxing issues; we run them on CI
