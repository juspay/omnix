--- conflicted
+++ resolved
@@ -23,8 +23,7 @@
 impl Command {
     pub async fn run(&self, verbosity: Verbosity<InfoLevel>) -> anyhow::Result<()> {
         match self {
-<<<<<<< HEAD
-            Command::Completion { shell: _ } => (),
+            Command::Completion(_cmd) => (),
             _ => {
                 let nix_installed = omnix_common::check::nix_installed();
                 if !nix_installed {
@@ -37,18 +36,11 @@
         }
 
         match self {
-            Command::Show(config) => config.run().await,
-            Command::Init(config) => config.run().await,
-            Command::CI(config) => config.run(verbosity).await,
-            Command::Health(config) => config.run().await,
-            Command::Completion { shell } => completion::generate_completion(*shell),
-=======
             Command::Show(cmd) => cmd.run().await,
             Command::Init(cmd) => cmd.run().await,
             Command::CI(cmd) => cmd.run(verbosity).await,
             Command::Health(cmd) => cmd.run().await,
             Command::Completion(cmd) => cmd.run(),
->>>>>>> 9d46f811
         }
     }
 }