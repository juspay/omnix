{
  inputs = {
    flake-schemas.url = "github:DeterminateSystems/flake-schemas";
  };
  outputs = { flake-schemas, ... }:
    let
      appsSchema = {
        version = 1;
        doc = ''
          The `apps` output provides commands available via `nix run`.
        '';
        inventory = output:
          flake-schemas.lib.mkChildren (builtins.mapAttrs
            (system: apps:
              let
                forSystems = [ system ];
              in
              {
                inherit forSystems;
                children =
                  builtins.mapAttrs
                    (appName: app: {
                      inherit forSystems;
                      evalChecks.isValidApp =
                        app ? type
                        && app.type == "app"
                        && app ? program
                        && builtins.isString app.program;
                      what = "app";
                      shortDescription = app.meta.description or "";
                    })
                    apps;
              })
            output);
      };
<<<<<<< HEAD
      mkTraverseSchema = name: doc: {
        version = 1;
        inherit doc;
        inventory = output:
          let
            traverse = prefix: attrs: flake-schemas.lib.mkChildren (builtins.mapAttrs
              (attrName: value:
                if (builtins.typeOf value) != "set" then
                  {
                    value = value;
                    what = "${name} config";
                  }
                else
                  traverse (prefix + attrName + ".") value
              )
              attrs);
          in
          traverse "" output;
      };
      omSchema = mkTraverseSchema "omnix" ''
        Configuration for `omnix`.
      '';

      nixciSchema = mkTraverseSchema "nixci" ''
        Configuration for `nixci`.
      '';

      nixHealthSchema = mkTraverseSchema "nix-health" ''
        Configuration for `nix-health`.
      '';
=======
      nixosConfigurationsSchema = {
        version = 1;
        doc = ''
          The `nixosConfigurations` flake output defines [NixOS system configurations](https://nixos.org/manual/nixos/stable/#ch-configuration).
        '';
        inventory = output: flake-schemas.lib.mkChildren (builtins.mapAttrs
          (configName: machine:
            {
              what = "NixOS configuration";
              derivation = machine.config.system.build.toplevel;
              forSystems = [ machine.pkgs.stdenv.system ];
              # Force evaluate this derivation on all systems. See: https://github.com/juspay/omnix/pull/277#discussion_r1760164052
              evalOnAllSystems = true;
            })
          output);
      };
      homeConfigurationsSchema = {
        version = 1;
        doc = ''
          The `homeConfigurations` flake output defines [Home Manager configurations](https://github.com/nix-community/home-manager).
        '';
        inventory = output: flake-schemas.lib.mkChildren (builtins.mapAttrs
          (configName: this:
            {
              what = "Home Manager configuration";
              derivation = this.activationPackage;
              forSystems = [ this.activationPackage.system ];
              evalOnAllSystems = true;
            })
          output);
      };
      darwinConfigurationsSchema = {
        version = 1;
        doc = ''
          The `darwinConfigurations` flake output defines [nix-darwin configurations](https://github.com/LnL7/nix-darwin).
        '';
        inventory = output: flake-schemas.lib.mkChildren (builtins.mapAttrs
          (configName: this:
            {
              what = "nix-darwin configuration";
              derivation = this.system;
              forSystems = [ this.system.system ];
              evalOnAllSystems = true;
            })
          output);
      };
>>>>>>> 9934e024
    in
    {
      schemas = flake-schemas.schemas // {
        # Until upstream is merged: https://github.com/DeterminateSystems/flake-schemas/pull/31
        apps = appsSchema;
<<<<<<< HEAD

        # Custom schemas
        om = omSchema;
        nixci = nixciSchema;
        nix-health = nixHealthSchema;
=======
        nixosConfigurations = nixosConfigurationsSchema;
        homeConfigurations = homeConfigurationsSchema;
        darwinConfigurations = darwinConfigurationsSchema;
>>>>>>> 9934e024
      };
    };
}<|MERGE_RESOLUTION|>--- conflicted
+++ resolved
@@ -33,7 +33,6 @@
               })
             output);
       };
-<<<<<<< HEAD
       mkTraverseSchema = name: doc: {
         version = 1;
         inherit doc;
@@ -64,7 +63,6 @@
       nixHealthSchema = mkTraverseSchema "nix-health" ''
         Configuration for `nix-health`.
       '';
-=======
       nixosConfigurationsSchema = {
         version = 1;
         doc = ''
@@ -111,23 +109,19 @@
             })
           output);
       };
->>>>>>> 9934e024
     in
     {
       schemas = flake-schemas.schemas // {
         # Until upstream is merged: https://github.com/DeterminateSystems/flake-schemas/pull/31
         apps = appsSchema;
-<<<<<<< HEAD
+        nixosConfigurations = nixosConfigurationsSchema;
+        homeConfigurations = homeConfigurationsSchema;
+        darwinConfigurations = darwinConfigurationsSchema;
 
         # Custom schemas
         om = omSchema;
         nixci = nixciSchema;
         nix-health = nixHealthSchema;
-=======
-        nixosConfigurations = nixosConfigurationsSchema;
-        homeConfigurations = homeConfigurationsSchema;
-        darwinConfigurations = darwinConfigurationsSchema;
->>>>>>> 9934e024
       };
     };
 }