--- conflicted
+++ resolved
@@ -18,12 +18,8 @@
         self'.devShells.rust
       ];
       inherit (config.rust-project.crates."omnix-cli".crane.args)
-<<<<<<< HEAD
-=======
-        NIX_FLAKE_SCHEMAS_BIN
         DEVOUR_FLAKE
         NIX_SYSTEMS
->>>>>>> 77ac6777
         DEFAULT_FLAKE_SCHEMAS
         INSPECT_FLAKE
         OMNIX_SOURCE
